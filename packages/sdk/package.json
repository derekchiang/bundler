--- conflicted
+++ resolved
@@ -18,11 +18,7 @@
   },
   "dependencies": {
     "@account-abstraction/contracts": "0.3.0",
-<<<<<<< HEAD
-    "@account-abstraction/utils": "^0.3.0",
-=======
     "@account-abstraction/utils": "0.3.0",
->>>>>>> a46badb3
     "@ethersproject/abstract-provider": "^5.7.0",
     "@ethersproject/abstract-signer": "^5.7.0",
     "@ethersproject/networks": "^5.7.0",
