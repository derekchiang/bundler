--- conflicted
+++ resolved
@@ -25,11 +25,8 @@
   },
   "dependencies": {
     "@account-abstraction/contracts": "0.3.0",
-<<<<<<< HEAD
-    "@account-abstraction/utils": "^0.3.0",
-=======
+    "@account-abstraction/sdk": "0.3.0",
     "@account-abstraction/utils": "0.3.0",
->>>>>>> a46badb3
     "@ethersproject/abi": "^5.7.0",
     "@ethersproject/properties": "^5.7.0",
     "@ethersproject/providers": "^5.7.0",
@@ -45,11 +42,6 @@
     "source-map-support": "^0.5.21"
   },
   "devDependencies": {
-<<<<<<< HEAD
-    "@account-abstraction/sdk": "^0.3.0",
-=======
-    "@account-abstraction/sdk": "0.3.0",
->>>>>>> a46badb3
     "@nomicfoundation/hardhat-chai-matchers": "^1.0.3",
     "@nomicfoundation/hardhat-network-helpers": "^1.0.0",
     "@nomicfoundation/hardhat-toolbox": "^1.0.2",
