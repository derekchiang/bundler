import { defaultAbiCoder, hexConcat, hexlify, keccak256 } from 'ethers/lib/utils'
import { UserOperationStruct } from '@account-abstraction/contracts'
import { abi as entryPointAbi } from '@account-abstraction/contracts/artifacts/IEntryPoint.json'
import { ethers } from 'ethers'

export const AddressZero = ethers.constants.AddressZero
// UserOperation is the first parameter of simulateValidation
const UserOpType = entryPointAbi.find(entry => entry.name === 'simulateValidation')?.inputs[0]

// reverse "Deferrable" or "PromiseOrValue" fields
export type NotPromise<T> = {
  [P in keyof T]: Exclude<T[P], Promise<any>>
}

function encode (typevalues: Array<{ type: string, val: any }>, forSignature: boolean): string {
  const types = typevalues.map(typevalue => typevalue.type === 'bytes' && forSignature ? 'bytes32' : typevalue.type)
  const values = typevalues.map((typevalue) => typevalue.type === 'bytes' && forSignature ? keccak256(typevalue.val) : typevalue.val)
  return defaultAbiCoder.encode(types, values)
}

/**
 * pack the userOperation
 * @param op
 * @param forSignature "true" if the hash is needed to calculate the getUserOpHash()
 *  "false" to pack entire UserOp, for calculating the calldata cost of putting it on-chain.
 */
export function packUserOp (op: NotPromise<UserOperationStruct>, forSignature = true): string {
  if (forSignature) {
    // lighter signature scheme (must match UserOperation#pack): do encode a zero-length signature, but strip afterwards the appended zero-length value
    const userOpType = {
      components: [
        {
          type: 'address',
          name: 'sender'
        },
        {
          type: 'uint256',
          name: 'nonce'
        },
        {
          type: 'bytes',
          name: 'initCode'
        },
        {
          type: 'bytes',
          name: 'callData'
        },
        {
          type: 'uint256',
          name: 'callGasLimit'
        },
        {
          type: 'uint256',
          name: 'verificationGasLimit'
        },
        {
          type: 'uint256',
          name: 'preVerificationGas'
        },
        {
          type: 'uint256',
          name: 'maxFeePerGas'
        },
        {
          type: 'uint256',
          name: 'maxPriorityFeePerGas'
        },
        {
          type: 'bytes',
          name: 'paymasterAndData'
        },
        {
          type: 'bytes',
          name: 'signature'
        }
      ],
      name: 'userOp',
      type: 'tuple'
    }
    // console.log('hard-coded userOpType', userOpType)
    // console.log('from ABI userOpType', UserOpType)
    let encoded = defaultAbiCoder.encode([userOpType as any], [{
      ...op,
      signature: '0x'
    }])
    // remove leading word (total length) and trailing word (zero-length signature)
    encoded = '0x' + encoded.slice(66, encoded.length - 64)
    return encoded
  }
  const typevalues = (UserOpType as any).components.map((c: { name: keyof typeof op, type: string }) => ({
    type: c.type,
    val: op[c.name]
  }))
  return encode(typevalues, forSignature)
}

/**
 * calculate the userOpHash of a given userOperation.
 * The userOpHash is a hash of all UserOperation fields, except the "signature" field.
 * The entryPoint uses this value in the emitted UserOperationEvent.
 * A wallet may use this value as the hash to sign (the SampleWallet uses this method)
 * @param op
 * @param entryPoint
 * @param chainId
 */
export function getUserOpHash (op: NotPromise<UserOperationStruct>, entryPoint: string, chainId: number): string {
  const userOpHash = keccak256(packUserOp(op, true))
  const enc = defaultAbiCoder.encode(
    ['bytes32', 'address', 'uint256'],
    [userOpHash, entryPoint, chainId])
  return keccak256(enc)
}

const ErrorSig = keccak256(Buffer.from('Error(string)')).slice(0, 10) // 0x08c379a0
const FailedOpSig = keccak256(Buffer.from('FailedOp(uint256,address,string)')).slice(0, 10) // 0x00fa072b

interface DecodedError {
  message: string
  opIndex?: number
  paymaster?: string
}

/**
 * decode bytes thrown by revert as Error(message) or FailedOp(opIndex,paymaster,message)
 */
export function decodeErrorReason (error: string): DecodedError | undefined {
  // console.log('decoding', error)
  if (error.startsWith(ErrorSig)) {
    const [message] = defaultAbiCoder.decode(['string'], '0x' + error.substring(10))
    return { message }
  } else if (error.startsWith(FailedOpSig)) {
    let [opIndex, paymaster, message] = defaultAbiCoder.decode(['uint256', 'address', 'string'], '0x' + error.substring(10))
    message = `FailedOp: ${message as string}`
    if (paymaster.toString() !== ethers.constants.AddressZero) {
      message = `${message as string} (paymaster ${paymaster as string})`
    } else {
      paymaster = undefined
    }
    return {
      message,
      opIndex,
      paymaster
    }
  }
}

/**
 * update thrown Error object with our custom FailedOp message, and re-throw it.
 * updated both "message" and inner encoded "data"
 * tested on geth, hardhat-node
 * usage: entryPoint.handleOps().catch(decodeError)
 */
export function rethrowError (e: any): any {
  let error = e
  let parent = e
  if (error?.error != null) {
    error = error.error
  }
  while (error?.data != null) {
    parent = error
    error = error.data
  }
  const decoded = typeof error === 'string' && error.length > 2 ? decodeErrorReason(error) : undefined
  if (decoded != null) {
    e.message = decoded.message

    if (decoded.opIndex != null) {
      // helper for chai: convert our FailedOp error into "Error(msg)"
      const errorWithMsg = hexConcat([ErrorSig, defaultAbiCoder.encode(['string'], [decoded.message])])
      // modify in-place the error object:
      parent.data = errorWithMsg
    }
  }
  throw e
}

/**
 * hexlify all members of object, recursively
 * @param obj
 */
export function deepHexlify (obj: any): any {
  if (typeof obj === 'function') {
    return undefined
  }
  if (obj == null || typeof obj === 'string' || typeof obj === 'boolean') {
    return obj
  } else if (obj._isBigNumber != null || typeof obj !== 'object') {
<<<<<<< HEAD
    return hexlify(obj).replace(/^0x0/, '0x')
=======
    return hexlify(obj)
>>>>>>> c36bbc45
  }
  if (Array.isArray(obj)) {
    return obj.map(member => deepHexlify(member))
  }
  return Object.keys(obj)
    .reduce((set, key) => ({
      ...set,
      [key]: deepHexlify(obj[key])
    }), {})
}<|MERGE_RESOLUTION|>--- conflicted
+++ resolved
@@ -4,6 +4,7 @@
 import { ethers } from 'ethers'
 
 export const AddressZero = ethers.constants.AddressZero
+
 // UserOperation is the first parameter of simulateValidation
 const UserOpType = entryPointAbi.find(entry => entry.name === 'simulateValidation')?.inputs[0]
 
@@ -185,11 +186,7 @@
   if (obj == null || typeof obj === 'string' || typeof obj === 'boolean') {
     return obj
   } else if (obj._isBigNumber != null || typeof obj !== 'object') {
-<<<<<<< HEAD
     return hexlify(obj).replace(/^0x0/, '0x')
-=======
-    return hexlify(obj)
->>>>>>> c36bbc45
   }
   if (Array.isArray(obj)) {
     return obj.map(member => deepHexlify(member))
